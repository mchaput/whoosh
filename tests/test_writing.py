from __future__ import with_statement
import random, time, threading

from nose.tools import assert_equal, assert_raises

from whoosh import analysis, fields, query, writing
from whoosh.compat import u, b, xrange, text_type, PY3
from whoosh.filedb.filestore import RamStorage
from whoosh.filedb.filetables import TermIndexReader
from whoosh.support.testing import TempIndex, TempStorage


def test_no_stored():
    schema = fields.Schema(id=fields.ID, text=fields.TEXT)
    with TempIndex(schema, "nostored") as ix:
        domain = (u("alfa"), u("bravo"), u("charlie"), u("delta"), u("echo"), u("foxtrot"),
                  u("golf"), u("hotel"), u("india"))
        
        w = ix.writer()
        for i in xrange(20):
            w.add_document(id=text_type(i), text=u(" ").join(random.sample(domain, 5)))
        w.commit()
        
        with ix.reader() as r:
            assert_equal(sorted([int(id) for id in r.lexicon("id")]), list(range(20)))

def test_asyncwriter():
    schema = fields.Schema(id=fields.ID(stored=True), text=fields.TEXT)
    with TempIndex(schema, "asyncwriter") as ix:
        domain = (u("alfa"), u("bravo"), u("charlie"), u("delta"), u("echo"), u("foxtrot"),
                  u("golf"), u("hotel"), u("india"))
        
        writers = []
        # Simulate doing 20 (near-)simultaneous commits. If we weren't using
        # AsyncWriter, at least some of these would fail because the first
        # writer wouldn't be finished yet.
        for i in xrange(20):
            w = writing.AsyncWriter(ix)
            writers.append(w)
            w.add_document(id=text_type(i), text=u(" ").join(random.sample(domain, 5)))
            w.commit()
        
        # Wait for all writers to finish before checking the results
        for w in writers:
            if w.running:
                w.join()
        
        # Check whether all documents made it into the index.
        with ix.reader() as r:
            assert_equal(sorted([int(id) for id in r.lexicon("id")]), list(range(20)))
    
def test_asyncwriter_no_stored():
    schema = fields.Schema(id=fields.ID, text=fields.TEXT)
    with TempIndex(schema, "asyncnostored") as ix:
        domain = (u("alfa"), u("bravo"), u("charlie"), u("delta"), u("echo"), u("foxtrot"),
                  u("golf"), u("hotel"), u("india"))
        
        writers = []
        # Simulate doing 20 (near-)simultaneous commits. If we weren't using
        # AsyncWriter, at least some of these would fail because the first
        # writer wouldn't be finished yet.
        for i in xrange(20):
            w = writing.AsyncWriter(ix)
            writers.append(w)
            w.add_document(id=text_type(i), text=u(" ").join(random.sample(domain, 5)))
            w.commit()
        
        # Wait for all writers to finish before checking the results
        for w in writers:
            if w.running:
                w.join()
        
        # Check whether all documents made it into the index.
        with ix.reader() as r:
            assert_equal(sorted([int(id) for id in r.lexicon("id")]), list(range(20)))
    
def test_buffered():
    schema = fields.Schema(id=fields.ID, text=fields.TEXT)
    with TempIndex(schema, "buffered") as ix:
        domain = (u("alfa"), u("bravo"), u("charlie"), u("delta"), u("echo"), u("foxtrot"),
                  u("golf"), u("hotel"), u("india"))
        
        w = writing.BufferedWriter(ix, period=None, limit=10,
                                   commitargs={"merge": False})
        for i in xrange(100):
            w.add_document(id=text_type(i), text=u(" ").join(random.sample(domain, 5)))
        time.sleep(0.5)
        w.close()
        
        assert_equal(len(ix._segments()), 10)

def test_buffered_search():
    schema = fields.Schema(id=fields.STORED, text=fields.TEXT)
    with TempIndex(schema, "bufferedsearch") as ix:
        w = writing.BufferedWriter(ix, period=None, limit=5)
        w.add_document(id=1, text=u("alfa bravo charlie"))
        w.add_document(id=2, text=u("bravo tango delta"))
        w.add_document(id=3, text=u("tango delta echo"))
        w.add_document(id=4, text=u("charlie delta echo"))
        
        with w.searcher() as s:
<<<<<<< HEAD
            r = s.search(query.Term("text", u"tango"))
            assert_equal(sorted([d["id"] for d in r]), [2, 3])
=======
            r = s.search(query.Term("text", u("tango")), scored=False)
            assert_equal([d["id"] for d in r], [2, 3])
>>>>>>> 17966732
            
        w.add_document(id=5, text=u("foxtrot golf hotel"))
        w.add_document(id=6, text=u("india tango juliet"))
        w.add_document(id=7, text=u("tango kilo lima"))
        w.add_document(id=8, text=u("mike november echo"))
        
        with w.searcher() as s:
<<<<<<< HEAD
            r = s.search(query.Term("text", u"tango"))
            assert_equal(sorted([d["id"] for d in r]), [2, 3, 6, 7])
=======
            r = s.search(query.Term("text", u("tango")), scored=False)
            assert_equal([d["id"] for d in r], [2, 3, 6, 7])
>>>>>>> 17966732
            
        w.close()

def test_buffered_update():
    schema = fields.Schema(id=fields.ID(stored=True, unique=True),
                           payload=fields.STORED)
    with TempIndex(schema, "bufferedupdate") as ix:
        w = writing.BufferedWriter(ix, period=None, limit=5)
        for i in xrange(10):
            for char in u("abc"):
                fs = dict(id=char, payload=text_type(i) + char)
                w.update_document(**fs)
                
        with w.reader() as r:
            assert_equal(sorted(r.all_stored_fields(), key=lambda x: x["id"]),
                             [{'id': u('a'), 'payload': u('9a')},
                              {'id': u('b'), 'payload': u('9b')},
                              {'id': u('c'), 'payload': u('9c')}])
            assert_equal(r.doc_count(), 3)
            
        w.close()

def test_buffered_threads():
    class SimWriter(threading.Thread):
        def __init__(self, w, domain):
            threading.Thread.__init__(self)
            self.w = w
            self.domain = domain
            
        def run(self):
            w = self.w
            domain = self.domain
            for _ in xrange(10):
                w.update_document(name=random.choice(domain))
                time.sleep(random.uniform(0.01, 0.1))
    
    schema = fields.Schema(name=fields.ID(unique=True, stored=True))
    with TempIndex(schema, "buffthreads") as ix:
        domain = u("alfa bravo charlie delta").split()
        w = writing.BufferedWriter(ix, limit=10)
        threads = [SimWriter(w, domain) for _ in xrange(10)]
        for thread in threads:
            thread.start()
        for thread in threads:
            thread.join()
        w.close()
        
        with ix.reader() as r:
            assert_equal(r.doc_count(), 4)
            assert_equal(sorted([d["name"] for d in r.all_stored_fields()]),
                         domain)

def test_fractional_weights():
    ana = analysis.RegexTokenizer(r"\S+") | analysis.DelimitedAttributeFilter()
    
    # With Positions format
    schema = fields.Schema(f=fields.TEXT(analyzer=ana))
    ix = RamStorage().create_index(schema)
    w = ix.writer()
    w.add_document(f=u("alfa^0.5 bravo^1.5 charlie^2.0 delta^1.5"))
    w.commit()
    
    with ix.searcher() as s:
        wts = []
        for word in s.lexicon("f"):
            p = s.postings("f", word)
            wts.append(p.weight())
        assert_equal(wts, [0.5, 1.5, 2.0, 1.5])
    
    # Try again with Frequency format
    schema = fields.Schema(f=fields.TEXT(analyzer=ana, phrase=False))
    ix = RamStorage().create_index(schema)
    w = ix.writer()
    w.add_document(f=u("alfa^0.5 bravo^1.5 charlie^2.0 delta^1.5"))
    w.commit()
    
    with ix.searcher() as s:
        wts = []
        for word in s.lexicon("f"):
            p = s.postings("f", word)
            wts.append(p.weight())
        assert_equal(wts, [0.5, 1.5, 2.0, 1.5])
        
def test_cancel_delete():
    schema = fields.Schema(id=fields.ID(stored=True))
    # Single segment
    with TempIndex(schema, "canceldelete1") as ix:
        w = ix.writer()
        for char in u("ABCD"):
            w.add_document(id=char)
        w.commit()
        
        with ix.reader() as r:
            assert not r.has_deletions()
        
        w = ix.writer()
        w.delete_document(2)
        w.delete_document(3)
        w.cancel()
        
        with ix.reader() as r:
            assert not r.has_deletions()
            assert not r.is_deleted(2)
            assert not r.is_deleted(3)
    
    # Multiple segments
    with TempIndex(schema, "canceldelete2") as ix:
        for char in u("ABCD"):
            w = ix.writer()
            w.add_document(id=char)
            w.commit(merge=False)
        
        with ix.reader() as r:
            assert not r.has_deletions()
        
        w = ix.writer()
        w.delete_document(2)
        w.delete_document(3)
        w.cancel()
        
        with ix.reader() as r:
            assert not r.has_deletions()
            assert not r.is_deleted(2)
            assert not r.is_deleted(3)

def test_delete_nonexistant():
    from whoosh.writing import IndexingError
    
    schema = fields.Schema(id=fields.ID(stored=True))
    # Single segment
    with TempIndex(schema, "deletenon1") as ix:
        w = ix.writer()
        for char in u("ABC"):
            w.add_document(id=char)
        w.commit()
        
        try:
            w = ix.writer()
            assert_raises(IndexingError, w.delete_document, 5)
        finally:
            w.cancel()
    
    # Multiple segments
    with TempIndex(schema, "deletenon1") as ix:
        for char in u("ABC"):
            w = ix.writer()
            w.add_document(id=char)
            w.commit(merge=False)
        
        try:
            w = ix.writer()
            assert_raises(IndexingError, w.delete_document, 5)
        finally:
            w.cancel()
        
def test_read_inline():
    schema = fields.Schema(a=fields.TEXT)
    assert schema["a"].scorable
    with TempIndex(schema, "readinline") as ix:
        w = ix.writer()
        w.add_document(a=u("alfa"))
        w.add_document(a=u("bravo"))
        w.add_document(a=u("charlie"))
        w.commit()

        # The value to compare against is different for Python 2.x
        # and Python 3.x because 2.x cPickle.dumps([0], -1) !=
        # 3.x pickle.dumps([0], -1)
        
        if PY3:
            COMPARE_VALUE = b('\x00\x00\x00\x01]q\x00K\x00a')
        else:
            COMPARE_VALUE = b('\x00\x00\x00\x01]q\x01K\x00a')

        tr = TermIndexReader(ix.storage.open_file("_readinline_1.trm"))
<<<<<<< HEAD
        for i, (term, terminfo) in enumerate(tr.items()):
            assert_equal(terminfo.postings, ((i,), (1.0,), ('\x00\x00\x00\x01]q\x01K\x00a',)))
=======
        for i, item in enumerate(tr.items()):
            assert_equal(item[1][1], ((i,), (1.0,),
                                          (COMPARE_VALUE,),
                                          1.0, 1))
>>>>>>> 17966732
        tr.close()
        
        with ix.reader() as r:
            pr = r.postings("a", "bravo")
            assert_equal(pr.id(), 1)
            
        
<|MERGE_RESOLUTION|>--- conflicted
+++ resolved
@@ -99,13 +99,8 @@
         w.add_document(id=4, text=u("charlie delta echo"))
         
         with w.searcher() as s:
-<<<<<<< HEAD
-            r = s.search(query.Term("text", u"tango"))
+            r = s.search(query.Term("text", u("tango")))
             assert_equal(sorted([d["id"] for d in r]), [2, 3])
-=======
-            r = s.search(query.Term("text", u("tango")), scored=False)
-            assert_equal([d["id"] for d in r], [2, 3])
->>>>>>> 17966732
             
         w.add_document(id=5, text=u("foxtrot golf hotel"))
         w.add_document(id=6, text=u("india tango juliet"))
@@ -113,13 +108,8 @@
         w.add_document(id=8, text=u("mike november echo"))
         
         with w.searcher() as s:
-<<<<<<< HEAD
-            r = s.search(query.Term("text", u"tango"))
+            r = s.search(query.Term("text", u("tango")))
             assert_equal(sorted([d["id"] for d in r]), [2, 3, 6, 7])
-=======
-            r = s.search(query.Term("text", u("tango")), scored=False)
-            assert_equal([d["id"] for d in r], [2, 3, 6, 7])
->>>>>>> 17966732
             
         w.close()
 
@@ -285,25 +275,10 @@
         w.add_document(a=u("charlie"))
         w.commit()
 
-        # The value to compare against is different for Python 2.x
-        # and Python 3.x because 2.x cPickle.dumps([0], -1) !=
-        # 3.x pickle.dumps([0], -1)
-        
-        if PY3:
-            COMPARE_VALUE = b('\x00\x00\x00\x01]q\x00K\x00a')
-        else:
-            COMPARE_VALUE = b('\x00\x00\x00\x01]q\x01K\x00a')
-
         tr = TermIndexReader(ix.storage.open_file("_readinline_1.trm"))
-<<<<<<< HEAD
         for i, (term, terminfo) in enumerate(tr.items()):
-            assert_equal(terminfo.postings, ((i,), (1.0,), ('\x00\x00\x00\x01]q\x01K\x00a',)))
-=======
-        for i, item in enumerate(tr.items()):
-            assert_equal(item[1][1], ((i,), (1.0,),
-                                          (COMPARE_VALUE,),
-                                          1.0, 1))
->>>>>>> 17966732
+            assert_equal(terminfo.postings[0], (i,))
+            assert_equal(terminfo.postings[1], (1.0,))
         tr.close()
         
         with ix.reader() as r:
