# Copyright 2009 Matt Chaput. All rights reserved.
#
# Redistribution and use in source and binary forms, with or without
# modification, are permitted provided that the following conditions are met:
#
#    1. Redistributions of source code must retain the above copyright notice,
#       this list of conditions and the following disclaimer.
#
#    2. Redistributions in binary form must reproduce the above copyright
#       notice, this list of conditions and the following disclaimer in the
#       documentation and/or other materials provided with the distribution.
#
# THIS SOFTWARE IS PROVIDED BY MATT CHAPUT ``AS IS'' AND ANY EXPRESS OR
# IMPLIED WARRANTIES, INCLUDING, BUT NOT LIMITED TO, THE IMPLIED WARRANTIES OF
# MERCHANTABILITY AND FITNESS FOR A PARTICULAR PURPOSE ARE DISCLAIMED. IN NO
# EVENT SHALL MATT CHAPUT OR CONTRIBUTORS BE LIABLE FOR ANY DIRECT, INDIRECT,
# INCIDENTAL, SPECIAL, EXEMPLARY, OR CONSEQUENTIAL DAMAGES (INCLUDING, BUT NOT
# LIMITED TO, PROCUREMENT OF SUBSTITUTE GOODS OR SERVICES; LOSS OF USE, DATA,
# OR PROFITS; OR BUSINESS INTERRUPTION) HOWEVER CAUSED AND ON ANY THEORY OF
# LIABILITY, WHETHER IN CONTRACT, STRICT LIABILITY, OR TORT (INCLUDING
# NEGLIGENCE OR OTHERWISE) ARISING IN ANY WAY OUT OF THE USE OF THIS SOFTWARE,
# EVEN IF ADVISED OF THE POSSIBILITY OF SUCH DAMAGE.
#
# The views and conclusions contained in the software and documentation are
# those of the authors and should not be interpreted as representing official
# policies, either expressed or implied, of Matt Chaput.

"""This module defines writer and reader classes for a fast, immutable
on-disk key-value database format. The current format is based heavily on
D. J. Bernstein's CDB format (http://cr.yp.to/cdb.html).
"""

from array import array
from collections import defaultdict
from hashlib import md5
from struct import Struct

<<<<<<< HEAD
from whoosh.matching import ListMatcher
from whoosh.system import (_INT_SIZE, _LONG_SIZE, _FLOAT_SIZE, pack_ushort,
                           pack_uint, pack_long, unpack_ushort, unpack_uint,
                           unpack_long)
from whoosh.util import byte_to_length, length_to_byte, utf8encode, utf8decode
=======
from whoosh.compat import (loads, dumps, long_type, xrange, iteritems,
                           b, text_type)
from whoosh.system import (_INT_SIZE, _LONG_SIZE, pack_ushort, pack_uint,
                           pack_long, unpack_ushort, unpack_uint, unpack_long)
from whoosh.util import byte_to_length, utf8encode, utf8decode
>>>>>>> 17966732


_4GB = 4 * 1024 * 1024 * 1024

def cdb_hash(key):
    h = long_type(5381)
    for c in key:
        h = (h + (h << 5)) & 0xffffffff ^ ord(c)
    return h

def md5_hash(key):
    return int(md5(key).hexdigest(), 16) & 0xffffffff

_header_entry_struct = Struct("!qI")  # Position, number of slots
header_entry_size = _header_entry_struct.size
pack_header_entry = _header_entry_struct.pack
unpack_header_entry = _header_entry_struct.unpack

_lengths_struct = Struct("!II")  # Length of key, length of data
lengths_size = _lengths_struct.size
pack_lengths = _lengths_struct.pack
unpack_lengths = _lengths_struct.unpack


# Table classes

class HashWriter(object):
    def __init__(self, dbfile, format=2):
        self.dbfile = dbfile
        self.format = format
        
        if format:
            self.header_size = 16 + 256 * header_entry_size
            _pointer_struct = Struct("!Iq")  # Hash value, position
            if format == 1:
                self.hash_func = cdb_hash
            else:
                self.hash_func = md5_hash
        else:
            # Old format
            self.header_size = 256 * header_entry_size
            _pointer_struct = Struct("!qq")  # Hash value, position
            self.hash_func = hash
        
        self.pointer_size = _pointer_struct.size
        self.pack_pointer = _pointer_struct.pack
        
        # Seek past the first "header_size" bytes of the file... we'll come
        # back here to write the header later
        dbfile.seek(self.header_size)
        # Store the directory of hashed values
        self.hashes = defaultdict(list)

    def add_all(self, items):
        dbfile = self.dbfile
        hash_func = self.hash_func
        hashes = self.hashes
        pos = dbfile.tell()
        write = dbfile.write

        for key, value in items:
            key = key.encode('latin-1')
            value = value.encode('latin-1')
            write(pack_lengths(len(key), len(value)))
            write(key)
            write(value)

            h = hash_func(key)
            hashes[h & 255].append((h, pos))
            pos += lengths_size + len(key) + len(value)

    def add(self, key, value):
        self.add_all(((key, value),))

    def _write_hashes(self):
        dbfile = self.dbfile
        hashes = self.hashes
        directory = self.directory = []

        pos = dbfile.tell()
        for i in xrange(0, 256):
            entries = hashes[i]
            numslots = 2 * len(entries)
            directory.append((pos, numslots))

            null = (0, 0)
            hashtable = [null] * numslots
            for hashval, position in entries:
                n = (hashval >> 8) % numslots
                while hashtable[n] != null:
                    n = (n + 1) % numslots
                hashtable[n] = (hashval, position)

            write = dbfile.write
            for hashval, position in hashtable:
                write(self.pack_pointer(hashval, position))
                pos += self.pointer_size

        dbfile.flush()
        self._end_of_hashes = dbfile.tell()

    def _write_directory(self):
        dbfile = self.dbfile
        directory = self.directory

        dbfile.seek(0)
        if self.format:
            dbfile.write(b("HASH"))
            dbfile.write_byte(self.format)
            dbfile.write(b("\x00\x00\x00"))  # Unused
            dbfile.write_long(self._end_of_hashes)
        
        for position, numslots in directory:
            dbfile.write(pack_header_entry(position, numslots))
        
        dbfile.flush()
        assert dbfile.tell() == self.header_size

    def close(self):
        self._write_hashes()
        self._write_directory()
        self.dbfile.close()


class HashReader(object):
    def __init__(self, dbfile):
        self.dbfile = dbfile
        self.map = dbfile.map
        
        dbfile.seek(0)
        magic = dbfile.read(4)
        if magic == b("HASH"):
            self.header_size = 16 + 256 * header_entry_size
            _pointer_struct = Struct("!Iq")  # Hash value, position
            self.format = dbfile.read_byte()
            dbfile.read(3)  # Unused
            self._end_of_hashes = dbfile.read_long()
            assert self._end_of_hashes >= self.header_size, "%s < %s" % (self._end_of_hashes, self.header_size)
            
            if self.format == 1:
                self.hash_func = cdb_hash
            else:
                self.hash_func = md5_hash
        else:
            self.format = 0
            self.header_size = 256 * header_entry_size
            _pointer_struct = Struct("!qq")  # Hash value, position
            self.hash_func = hash
        
        self.buckets = []
        for _ in xrange(256):
            he = unpack_header_entry(dbfile.read(header_entry_size))
            self.buckets.append(he)
        self._start_of_hashes = self.buckets[0][0]
        
        self.pointer_size = _pointer_struct.size
        self.unpack_pointer = _pointer_struct.unpack

        self.is_closed = False

    def close(self):
        if self.is_closed:
            raise Exception("Tried to close %r twice" % self)
        del self.map
        self.dbfile.close()
        self.is_closed = True

    def read(self, position, length):
        return self.map[position:position + length]

    def _ranges(self, pos=None):
        if pos is None:
            pos = self.header_size
        eod = self._start_of_hashes
        read = self.read
        while pos < eod:
            keylen, datalen = unpack_lengths(read(pos, lengths_size))
            keypos = pos + lengths_size
            datapos = pos + lengths_size + keylen
            pos = datapos + datalen
            yield (keypos, keylen, datapos, datalen)

    def __iter__(self):
        return iter(self.items())

    def items(self):
        read = self.read
        for keypos, keylen, datapos, datalen in self._ranges():
            key = read(keypos, keylen).decode('latin-1')
            value = read(datapos, datalen).decode('latin-1')
            yield (key, value)

    def keys(self):
        read = self.read
        for keypos, keylen, _, _ in self._ranges():
            yield read(keypos, keylen)

    def values(self):
        read = self.read
        for _, _, datapos, datalen in self._ranges():
            yield read(datapos, datalen)

    def __getitem__(self, key):
        for data in self.all(key):
            return data
        raise KeyError(key)

    def get(self, key, default=None):
        for data in self.all(key):
            return data
        return default

    def all(self, key):
        read = self.read
        for datapos, datalen in self.ranges_for_key(key):
            yield read(datapos, datalen)

    def __contains__(self, key):
        for _ in self.ranges_for_key(key):
            return True
        return False

    def _hashtable_info(self, keyhash):
        # Return (directory_position, number_of_hash_entries)
        return self.buckets[keyhash & 255]

    def _key_position(self, key):
        keyhash = self.hash_func(key.encode('latin-1'))
        hpos, hslots = self._hashtable_info(keyhash)
        if not hslots:
            raise KeyError(key)
        slotpos = hpos + (((keyhash >> 8) % hslots) * header_entry_size)
        
        return self.dbfile.get_long(slotpos + _INT_SIZE)

    def _key_at(self, pos):
        keylen = self.dbfile.get_uint(pos)
        return self.read(pos + lengths_size, keylen)

    def ranges_for_key(self, key):
        read = self.read
        pointer_size = self.pointer_size
        if isinstance(key, text_type):
            key = key.encode('latin-1')
        keyhash = self.hash_func(key)
        hpos, hslots = self._hashtable_info(keyhash)
        if not hslots:
            return

        slotpos = hpos + (((keyhash >> 8) % hslots) * pointer_size)
        for _ in xrange(hslots):
            slothash, pos = self.unpack_pointer(read(slotpos, pointer_size))
            if not pos:
                return

            slotpos += pointer_size
            # If we reach the end of the hashtable, wrap around
            if slotpos == hpos + (hslots * pointer_size):
                slotpos = hpos

            if slothash == keyhash:
                keylen, datalen = unpack_lengths(read(pos, lengths_size))
                if keylen == len(key):
                    if key == read(pos + lengths_size, keylen):
                        yield (pos + lengths_size + keylen, datalen)
    
    def range_for_key(self, key):
        for item in self.ranges_for_key(key):
            return item
        raise KeyError(key)
    
    def end_of_hashes(self):
        if self.format:
            return self._end_of_hashes
        else:
            lastpos, lastnum = self.buckets[255]
            return lastpos + lastnum * self.pointer_size


class OrderedHashWriter(HashWriter):
    def __init__(self, dbfile):
        HashWriter.__init__(self, dbfile)
        self.index = []
        self.lastkey = None

    def add_all(self, items):
        dbfile = self.dbfile
        hashes = self.hashes
        hash_func = self.hash_func
        pos = dbfile.tell()
        write = dbfile.write

        index = self.index
        lk = self.lastkey or b('')

        for key, value in items:
            if isinstance(key, text_type):
                key = key.encode('latin-1')
            if isinstance(value, text_type):
                value = value.encode('latin-1')
            if key <= lk:
                raise ValueError("Keys must increase: %r .. %r" % (lk, key))
            lk = key

            index.append(pos)
            write(pack_lengths(len(key), len(value)))
            write(key)
            write(value)

            h = hash_func(key)
            hashes[h & 255].append((h, pos))
            
            pos += lengths_size + len(key) + len(value)
        
        self.lastkey = lk

    def close(self):
        self._write_hashes()
        dbfile = self.dbfile
        
        dbfile.write_uint(len(self.index))
        for n in self.index:
            dbfile.write_long(n)
        
        self._write_directory()
        self.dbfile.close()


class OrderedHashReader(HashReader):
    def __init__(self, dbfile):
        HashReader.__init__(self, dbfile)
        dbfile.seek(self.end_of_hashes())
        self.length = dbfile.read_uint()
        self.indexbase = dbfile.tell()
    
    def _closest_key(self, key):
        dbfile = self.dbfile
        key_at = self._key_at
        indexbase = self.indexbase
        lo = 0
        hi = self.length
        if isinstance(key, text_type):
            key = key.encode('latin-1')
        while lo < hi:
            mid = (lo + hi) // 2
            midkey = key_at(dbfile.get_long(indexbase + mid * _LONG_SIZE))
            if midkey < key:
                lo = mid + 1
            else:
                hi = mid
        #i = max(0, mid - 1)
        if lo == self.length:
            return None
        return dbfile.get_long(indexbase + lo * _LONG_SIZE)
    
    def closest_key(self, key):
        pos = self._closest_key(key)
        if pos is None:
            return None
        return self._key_at(pos)

    def _ranges_from(self, key):
        #read = self.read
        pos = self._closest_key(key)
        if pos is None:
            return

        for x in self._ranges(pos=pos):
            yield x

    def items_from(self, key):
        read = self.read
        for keypos, keylen, datapos, datalen in self._ranges_from(key):
            yield (read(keypos, keylen), read(datapos, datalen))

    def keys_from(self, key):
        read = self.read
        for keypos, keylen, _, _ in self._ranges_from(key):
            yield read(keypos, keylen)

    def values_from(self, key):
        read = self.read
        for _, _, datapos, datalen in self._ranges_from(key):
            yield read(datapos, datalen)


class CodedHashWriter(HashWriter):
    # Abstract base class, subclass must implement keycoder and valuecoder
    
    def __init__(self, dbfile):
        sup = super(CodedHashWriter, self)
        sup.__init__(dbfile)

        self._add = sup.add
        
    def add(self, key, data):
        self._add(self.keycoder(key), self.valuecoder(data))
        

class CodedHashReader(HashReader):
    # Abstract base class, subclass must implement keycoder, keydecoder and
    # valuecoder
    
    def __init__(self, dbfile):
        sup = super(CodedHashReader, self)
        sup.__init__(dbfile)

        self._items = sup.items
        self._keys = sup.keys
        self._get = sup.get
        self._getitem = sup.__getitem__
        self._contains = sup.__contains__
        
    def __getitem__(self, key):
        k = self.keycoder(key)
        return self.valuedecoder(self._getitem(k))

    def __contains__(self, key):
        return self._contains(self.keycoder(key))

    def get(self, key, default=None):
        k = self.keycoder(key)
        return self.valuedecoder(self._get(k, default))

    def items(self):
        kd = self.keydecoder
        vd = self.valuedecoder
        for key, value in self._items():
            yield (kd(key), vd(value))

    def keys(self):
        kd = self.keydecoder
        for k in self._keys():
            yield kd(k)


class CodedOrderedWriter(OrderedHashWriter):
    # Abstract base class, subclasses must implement keycoder and valuecoder
    
    def __init__(self, dbfile):
        sup = super(CodedOrderedWriter, self)
        sup.__init__(dbfile)
        self._add = sup.add

    def add(self, key, data):
        self._add(self.keycoder(key), self.valuecoder(data))


class CodedOrderedReader(OrderedHashReader):
    # Abstract base class, subclasses must implement keycoder, keydecoder,
    # and valuedecoder
    
    def __init__(self, dbfile):
        sup = super(CodedOrderedReader, self)
        sup.__init__(dbfile)

        self._items = sup.items
        self._items_from = sup.items_from
        self._keys = sup.keys
        self._keys_from = sup.keys_from
        self._get = sup.get
        self._getitem = sup.__getitem__
        self._contains = sup.__contains__
        self._range_for_key = sup.range_for_key

    def __getitem__(self, key):
        k = self.keycoder(key)
        return self.valuedecoder(self._getitem(k))

    def __contains__(self, key):
        try:
            codedkey = self.keycoder(key)
        except KeyError:
            return False
        return self._contains(codedkey)

    def get(self, key, default=None):
        k = self.keycoder(key)
        return self.valuedecoder(self._get(k, default))

    def items(self):
        kd = self.keydecoder
        vd = self.valuedecoder
        for key, value in self._items():
            yield (kd(key), vd(value))

    def items_from(self, key):
        fromkey = self.keycoder(key)
        kd = self.keydecoder
        vd = self.valuedecoder
        for key, value in self._items_from(fromkey):
            yield (kd(key), vd(value))

    def keys(self):
        kd = self.keydecoder
        for k in self._keys():
            yield kd(k)

    def keys_from(self, key):
        kd = self.keydecoder
        for k in self._keys_from(self.keycoder(key)):
            yield kd(k)
            
    def range_for_key(self, key):
        return self._range_for_key(self.keycoder(key))


class TermIndexWriter(CodedOrderedWriter):
    def __init__(self, dbfile):
        super(TermIndexWriter, self).__init__(dbfile)
        self.fieldcounter = 0
        self.fieldmap = {}
    
    def keycoder(self, key):
        # Encode term
        fieldmap = self.fieldmap
        fieldname, text = key
        
        if fieldname in fieldmap:
            fieldnum = fieldmap[fieldname]
        else:
            fieldnum = self.fieldcounter
            fieldmap[fieldname] = fieldnum
            self.fieldcounter += 1
        
        key = pack_ushort(fieldnum) + utf8encode(text)[0]
        return key
    
    def valuecoder(self, terminfo):
        return terminfo.to_string()
        
    def close(self):
        self._write_hashes()
        dbfile = self.dbfile
        
        dbfile.write_uint(len(self.index))
        for n in self.index:
            dbfile.write_long(n)
        dbfile.write_pickle(self.fieldmap)
        
        self._write_directory()
        self.dbfile.close()


class TermIndexReader(CodedOrderedReader):
    def __init__(self, dbfile):
        super(TermIndexReader, self).__init__(dbfile)
        
        dbfile.seek(self.indexbase + self.length * _LONG_SIZE)
        self.fieldmap = dbfile.read_pickle()
        self.names = [None] * len(self.fieldmap)
        for name, num in iteritems(self.fieldmap):
            self.names[num] = name
    
    def keycoder(self, key):
        fieldname, text = key
        fnum = self.fieldmap.get(fieldname, 65535)
        return pack_ushort(fnum) + utf8encode(text)[0]
        
    def keydecoder(self, v):
        if isinstance(v, text_type):
            v = v.encode('latin-1')
        return (self.names[unpack_ushort(v[:2])[0]], utf8decode(v[2:])[0])
    
    def valuedecoder(self, v):
<<<<<<< HEAD
        return TermInfo.from_string(v)
    
    def items_from(self, key):
        fromkey = self.keycoder(key)
        kd = self.keydecoder
        vd = self.valuedecoder
        for key, value in self._items_from(fromkey):
            yield (kd(key), vd(value))
            
    def terms_and_freqs(self, fromkey=None):
        dbfile = self.dbfile
        read = self.read
        kd = self.keydecoder
        
        if fromkey:
            gen = self._ranges_from(self.keycoder(fromkey))
=======
        if isinstance(v, text_type):
            v = v.encode('latin-1')
        v = loads(v + b("."))
        if len(v) == 1:
            return (1, v[0], 1)
        elif len(v) == 2:
            return (v[1], v[0], v[1])
>>>>>>> 17966732
        else:
            gen = self._ranges()
        
        for keypos, keylen, datapos, datalen in gen:
            yield (kd(read(keypos, keylen)),
                   (TermInfo.read_frequency(dbfile, datapos),
                    TermInfo.read_doc_freq(dbfile, datapos)))
    
    def frequency(self, key):
        datapos = self.range_for_key(key)[0]
        return TermInfo.read_frequency(self.dbfile, datapos)
    
    def doc_frequency(self, key):
        datapos = self.range_for_key(key)[0]
        return TermInfo.read_doc_freq(self.dbfile, datapos)
    
    def min_length(self, key):
        datapos = self.range_for_key(key)[0]
        return TermInfo.read_min_and_max_length(self.dbfile, datapos)[0]
    
    def max_length(self, key):
        datapos = self.range_for_key(key)[0]
        return TermInfo.read_min_and_max_length(self.dbfile, datapos)[1]
    
    def max_weight(self, key):
        datapos = self.range_for_key(key)[0]
        return TermInfo.read_max_weight(self.dbfile, datapos)
    
    def max_wol(self, key):
        datapos = self.range_for_key(key)[0]
        return TermInfo.read_max_wol(self.dbfile, datapos)
            

# docnum, fieldnum
_vectorkey_struct = Struct("!IH")


class TermVectorWriter(TermIndexWriter):
    def keycoder(self, key):
        fieldmap = self.fieldmap
        docnum, fieldname = key
        
        if fieldname in fieldmap:
            fieldnum = fieldmap[fieldname]
        else:
            fieldnum = self.fieldcounter
            fieldmap[fieldname] = fieldnum
            self.fieldcounter += 1
        
        return _vectorkey_struct.pack(docnum, fieldnum)
    
    def valuecoder(self, offset):
        return pack_long(offset)
        

class TermVectorReader(TermIndexReader):
    def keycoder(self, key):
        return _vectorkey_struct.pack(key[0], self.fieldmap[key[1]])
        
    def keydecoder(self, v):
        docnum, fieldnum = _vectorkey_struct.unpack(v)
        return (docnum, self.names[fieldnum])
    
    def valuedecoder(self, v):
        return unpack_long(v)[0]
    

class LengthWriter(object):
    def __init__(self, dbfile, doccount, lengths=None):
        self.dbfile = dbfile
        self.doccount = doccount
        if lengths is not None:
            self.lengths = lengths
        else:
            self.lengths = {}
    
    def add_all(self, items):
        lengths = self.lengths
        for docnum, fieldname, byte in items:
            if byte:
                if fieldname not in lengths:
                    lengths[fieldname] = array("B", (0 for _ in xrange(self.doccount)))
                lengths[fieldname][docnum] = byte
    
    def add(self, docnum, fieldname, byte):
        lengths = self.lengths
        if byte:
            if fieldname not in lengths:
                lengths[fieldname] = array("B", (0 for _ in xrange(self.doccount)))
            lengths[fieldname][docnum] = byte
    
    def reader(self):
        return LengthReader(None, self.doccount, lengths=self.lengths)
    
    def close(self):
        self.dbfile.write_ushort(len(self.lengths))
        for fieldname, arry in iteritems(self.lengths):
            self.dbfile.write_string(fieldname.encode('utf-8'))
            self.dbfile.write_array(arry)
        self.dbfile.close()
        

class LengthReader(object):
    def __init__(self, dbfile, doccount, lengths=None):
        self.doccount = doccount
        
        if lengths is not None:
            self.lengths = lengths
        else:
            self.lengths = {}
            count = dbfile.read_ushort()
            for _ in xrange(count):
                fieldname = dbfile.read_string().decode('utf-8')
                self.lengths[fieldname] = dbfile.read_array("B", self.doccount)
            dbfile.close()
    
    def __iter__(self):
        for fieldname in self.lengths.keys():
            for docnum, byte in enumerate(self.lengths[fieldname]):
                yield docnum, fieldname, byte
    
    def get(self, docnum, fieldname, default=0):
        lengths = self.lengths
        if fieldname not in lengths:
            return default
        byte = lengths[fieldname][docnum] or default
        return byte_to_length(byte)
        

_stored_pointer_struct = Struct("!qI")  # offset, length
stored_pointer_size = _stored_pointer_struct.size
pack_stored_pointer = _stored_pointer_struct.pack
unpack_stored_pointer = _stored_pointer_struct.unpack


class StoredFieldWriter(object):
    def __init__(self, dbfile, fieldnames):
        self.dbfile = dbfile
        self.length = 0
        self.directory = []
        
        self.dbfile.write_long(0)
        self.dbfile.write_uint(0)
        
        self.name_map = {}
        for i, name in enumerate(fieldnames):
            self.name_map[name] = i
    
    def append(self, values):
        f = self.dbfile
        
        name_map = self.name_map
        
        vlist = [None] * len(name_map)
        for k, v in iteritems(values):
            if k in name_map:
                vlist[name_map[k]] = v
            else:
                # For dynamic stored fields, put them at the end of the list
                # as a tuple of (fieldname, value)
                vlist.append((k, v))
                
        v = dumps(vlist, -1)[2:-1]
        self.length += 1
        self.directory.append(pack_stored_pointer(f.tell(), len(v)))
        f.write(v)
    
    def close(self):
        f = self.dbfile
        directory_pos = f.tell()
        f.write_pickle(self.name_map)
        for pair in self.directory:
            f.write(pair)
        f.flush()
        f.seek(0)
        f.write_long(directory_pos)
        f.write_uint(self.length)
        f.close()


class StoredFieldReader(object):
    def __init__(self, dbfile):
        self.dbfile = dbfile

        dbfile.seek(0)
        pos = dbfile.read_long()
        self.length = dbfile.read_uint()
        
        dbfile.seek(pos)
        name_map = dbfile.read_pickle()
        self.names = [None] * len(name_map)
        for name, pos in iteritems(name_map):
            self.names[pos] = name
        self.directory_offset = dbfile.tell()
        
    def close(self):
        self.dbfile.close()

    def __getitem__(self, num):
        if num > self.length - 1:
            raise IndexError("Tried to get document %s, file has %s" % (num, self.length))
        
        dbfile = self.dbfile
        start = self.directory_offset + num * stored_pointer_size
        dbfile.seek(start)
        ptr = dbfile.read(stored_pointer_size)
        if len(ptr) != stored_pointer_size:
            raise Exception("Error reading %r @%s %s < %s" % (dbfile, start, len(ptr), stored_pointer_size))
        position, length = unpack_stored_pointer(ptr)
        vlist = loads(dbfile.map[position:position + length] + b("."))
        
        names = self.names
        # Recreate a dictionary by putting the field names and values back
        # together by position. We can't just use dict(zip(...)) because we
        # want to filter out the None values.
        values = dict((names[i], vlist[i]) for i in xrange(len(names))
                      if vlist[i] is not None)
        
        # Pull out an extra stored dynamic field values off the end of the list
        if len(vlist) > len(names):
            values.update(dict(vlist[len(names):]))
        
        return values


# TermInfo

class TermInfo(object):
    struct = Struct("!fIBBff")
    
    def __init__(self, weight=0.0, docfreq=0, minlength=None, maxlength=0,
                 maxweight=0.0, maxwol=0.0, postings=None):
        self._weight = weight
        self._docfreq = docfreq
        self._minlength = minlength  # (as byte)
        self._maxlength = maxlength  # (as byte)
        self._maxweight = maxweight
        self._maxwol = maxwol
        self.postings = postings
    
    def frequency(self):
        return self._weight
    
    def doc_frequency(self):
        return self._docfreq
    
    def min_length(self):
        return byte_to_length(self._minlength)
    
    def max_length(self):
        return byte_to_length(self._maxlength)
    
    def max_weight(self):
        return self._maxweight
    
    def max_wol(self):
        return self._maxwol
    
    def add_block(self, block):
        self._weight += sum(block.weights)
        self._docfreq += len(block)
        
        ml = length_to_byte(block.min_length())
        if self._minlength is None:
            self._minlength = ml
        else:
            self._minlength = min(self._minlength, ml)
        
        xl = length_to_byte(block.max_length())
        self._maxlength = max(self._maxlength, xl)
        
        self._maxweight = max(self._maxweight, block.max_weight())
        self._maxwol = max(self._maxwol, block.max_wol())
    
    def to_string(self):
        ml = length_to_byte(self._minlength)
        xl = length_to_byte(self._maxlength)
        st = self.struct.pack(self._weight, self._docfreq, ml, xl,
                              self._maxweight, self._maxwol)
        
        if isinstance(self.postings, tuple):
            magic = 1
            st += dumps(self.postings, -1)[2:-1]
        else:
            magic = 0
            p = -1 if self.postings is None else self.postings
            st += pack_long(p)
        return chr(magic) + st

    @classmethod
    def from_string(cls, s):
        hbyte = ord(s[0])
        if hbyte < 2:
            # Freq, Doc freq, min length, max length, max weight, max WOL
            f, df, ml, xl, xw, xwol = cls.struct.unpack(s[1:cls.struct.size+1])
            ml = byte_to_length(ml)
            xl = byte_to_length(xl)
            # Postings
            pstr = s[cls.struct.size + 1:]
            if hbyte == 0:
                p = unpack_long(pstr)[0]
            else:
                p = loads(pstr + ".")
        else:
            raise Exception("Unknown struct header %s" % hbyte)
        
        return cls(f, df, ml, xl, xw, xwol, p)
    
    @classmethod
    def read_frequency(cls, dbfile, datapos):
        return dbfile.get_float(datapos + 1)
    
    @classmethod
    def read_doc_freq(cls, dbfile, datapos):
        return dbfile.get_uint(datapos + 1 + _FLOAT_SIZE)
    
    @classmethod
    def read_min_and_max_length(cls, dbfile, datapos):
        lenpos = datapos + 1 + _FLOAT_SIZE + _INT_SIZE
        ml = byte_to_length(dbfile.get_byte(lenpos))
        xl = byte_to_length(dbfile.get_byte(lenpos + 1))
        return ml, xl
    
    @classmethod
    def read_max_weight(cls, dbfile, datapos):
        weightspos = datapos + 1 + _FLOAT_SIZE + _INT_SIZE + 2
        return dbfile.get_float(weightspos)
    
    @classmethod
    def read_max_wol(cls, dbfile, datapos):
        weightspos = datapos + 1 + _FLOAT_SIZE + _INT_SIZE + 2
        return dbfile.get_float(weightspos + _FLOAT_SIZE)
    

# Utility functions

#def dump_hash(hashreader):
#    dbfile = hashreader.dbfile
#    read = hashreader.read
#    eod = hashreader._start_of_hashes
#
#    print "HEADER_SIZE=", hashreader.header_size, "eod=", eod
#
#    # Dump hashtables
#    for bucketnum in xrange(256):
#        pos, numslots = unpack_header_entry(read(bucketnum * header_entry_size, header_entry_size))
#        if numslots:
#            print "Bucket %d: %d slots" % (bucketnum, numslots)
#
#            dbfile.seek(pos)
#            for _ in xrange(0, numslots):
#                print "  %X : %d" % hashreader.unpack_pointer(read(pos, pointer_size))
#                pos += pointer_size
#        else:
#            print "Bucket %d empty: %s, %s" % (bucketnum, pos, numslots)
#
#    # Dump keys and values
#    print "-----"
#    pos = hashreader.header_size
#    dbfile.seek(pos)
#    while pos < eod:
#        keylen, datalen = unpack_lengths(read(pos, lengths_size))
#        keypos = pos + lengths_size
#        datapos = pos + lengths_size + keylen
#        key = read(keypos, keylen)
#        data = read(datapos, datalen)
#        print "%d +%d,%d:%r->%r" % (pos, keylen, datalen, key, data)
#        pos = datapos + datalen

<|MERGE_RESOLUTION|>--- conflicted
+++ resolved
@@ -35,19 +35,13 @@
 from hashlib import md5
 from struct import Struct
 
-<<<<<<< HEAD
+from whoosh.compat import (loads, dumps, long_type, xrange, iteritems,
+                           b, text_type)
 from whoosh.matching import ListMatcher
 from whoosh.system import (_INT_SIZE, _LONG_SIZE, _FLOAT_SIZE, pack_ushort,
                            pack_uint, pack_long, unpack_ushort, unpack_uint,
                            unpack_long)
 from whoosh.util import byte_to_length, length_to_byte, utf8encode, utf8decode
-=======
-from whoosh.compat import (loads, dumps, long_type, xrange, iteritems,
-                           b, text_type)
-from whoosh.system import (_INT_SIZE, _LONG_SIZE, pack_ushort, pack_uint,
-                           pack_long, unpack_ushort, unpack_uint, unpack_long)
-from whoosh.util import byte_to_length, utf8encode, utf8decode
->>>>>>> 17966732
 
 
 _4GB = 4 * 1024 * 1024 * 1024
@@ -613,7 +607,8 @@
         return (self.names[unpack_ushort(v[:2])[0]], utf8decode(v[2:])[0])
     
     def valuedecoder(self, v):
-<<<<<<< HEAD
+        if isinstance(v, text_type):
+            v = v.encode('latin-1')
         return TermInfo.from_string(v)
     
     def items_from(self, key):
@@ -630,15 +625,6 @@
         
         if fromkey:
             gen = self._ranges_from(self.keycoder(fromkey))
-=======
-        if isinstance(v, text_type):
-            v = v.encode('latin-1')
-        v = loads(v + b("."))
-        if len(v) == 1:
-            return (1, v[0], 1)
-        elif len(v) == 2:
-            return (v[1], v[0], v[1])
->>>>>>> 17966732
         else:
             gen = self._ranges()
         
